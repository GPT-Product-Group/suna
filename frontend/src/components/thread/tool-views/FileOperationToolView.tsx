--- conflicted
+++ resolved
@@ -7,11 +7,9 @@
 import { CsvRenderer } from "@/components/file-renderers/csv-renderer";
 import { cn } from "@/lib/utils";
 import { useTheme } from "next-themes";
-<<<<<<< HEAD
 import { CodeBlockCode } from "@/components/ui/code-block";
-=======
 import { constructHtmlPreviewUrl } from "@/lib/utils/url";
->>>>>>> 41d6227e
+
 
 // Type for operation type
 type FileOperation = "create" | "rewrite" | "delete";
@@ -143,13 +141,8 @@
   const language = getLanguageFromFileName(fileName);
   const hasHighlighting = language !== 'text';
   // Construct HTML file preview URL if we have a sandbox and the file is HTML
-<<<<<<< HEAD
-  const htmlPreviewUrl = (isHtml && project?.sandbox?.sandbox_url && processedFilePath)
-    ? `${project.sandbox.sandbox_url}/${encodeURIComponent(processedFilePath)}`
-=======
   const htmlPreviewUrl = (isHtml && project?.sandbox?.sandbox_url && processedFilePath) 
     ? constructHtmlPreviewUrl(project.sandbox.sandbox_url, processedFilePath)
->>>>>>> 41d6227e
     : undefined;
 
   console.log('HTML Preview URL:', htmlPreviewUrl);

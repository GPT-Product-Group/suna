--- conflicted
+++ resolved
@@ -41,11 +41,8 @@
 e2b-code-interpreter = "^1.2.0"
 certifi = "2024.2.2"
 python-ripgrep = "0.0.6"
-<<<<<<< HEAD
-daytona_sdk = "^0.18.1"
-=======
+
 daytona-sdk = "^0.21.0"
->>>>>>> 787466cd
 boto3 = "^1.34.0"
 openai = "^1.72.0"
 nest-asyncio = "^1.6.0"

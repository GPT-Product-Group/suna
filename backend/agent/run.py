import os
import json
import re
from uuid import uuid4
from typing import Optional

# from agent.tools.message_tool import MessageTool
from agent.tools.message_tool import MessageTool
from agent.tools.sb_deploy_tool import SandboxDeployTool
from agent.tools.sb_expose_tool import SandboxExposeTool
from agent.tools.web_search_tool import SandboxWebSearchTool
from dotenv import load_dotenv
from utils.config import config

from agent.agent_builder_prompt import get_agent_builder_prompt
from agentpress.thread_manager import ThreadManager
from agentpress.response_processor import ProcessorConfig
from agent.tools.sb_shell_tool import SandboxShellTool
from agent.tools.sb_files_tool import SandboxFilesTool
from agent.tools.sb_browser_tool import SandboxBrowserTool
from agent.tools.data_providers_tool import DataProvidersTool
from agent.tools.expand_msg_tool import ExpandMessageTool
from agent.prompt import get_system_prompt
from utils.logger import logger
from utils.auth_utils import get_account_id_from_thread
from services.billing import check_billing_status
from agent.tools.sb_vision_tool import SandboxVisionTool
from services.langfuse import langfuse
from langfuse.client import StatefulTraceClient
from services.langfuse import langfuse
from agent.gemini_prompt import get_gemini_system_prompt
from agent.tools.mcp_tool_wrapper import MCPToolWrapper
from agentpress.tool import SchemaType

load_dotenv()

async def run_agent(
    thread_id: str,
    project_id: str,
    stream: bool,
    thread_manager: Optional[ThreadManager] = None,
    native_max_auto_continues: int = 25,
    max_iterations: int = 100,
    model_name: str = "anthropic/claude-3-7-sonnet-latest",
    enable_thinking: Optional[bool] = False,
    reasoning_effort: Optional[str] = 'low',
    enable_context_manager: bool = True,
    agent_config: Optional[dict] = None,    
    trace: Optional[StatefulTraceClient] = None,
    is_agent_builder: Optional[bool] = False,
    target_agent_id: Optional[str] = None
):
    """Run the development agent with specified configuration."""
    logger.info(f"🚀 Starting agent with model: {model_name}")
    if agent_config:
        logger.info(f"Using custom agent: {agent_config.get('name', 'Unknown')}")

    if not trace:
        trace = langfuse.trace(name="run_agent", session_id=thread_id, metadata={"project_id": project_id})
    thread_manager = ThreadManager(trace=trace, is_agent_builder=is_agent_builder, target_agent_id=target_agent_id)

    client = await thread_manager.db.client

    # Get account ID from thread for billing checks
    account_id = await get_account_id_from_thread(client, thread_id)
    if not account_id:
        raise ValueError("Could not determine account ID for thread")
    
    # 如果没有明确指定 user_id，使用 account_id
    #if not user_id:
    user_id = account_id

    # Get sandbox info from project
    project = await client.table('projects').select('*').eq('project_id', project_id).execute()
    if not project.data or len(project.data) == 0:
        raise ValueError(f"Project {project_id} not found")

    project_data = project.data[0]
    sandbox_info = project_data.get('sandbox', {})
    if not sandbox_info.get('id'):
        raise ValueError(f"No sandbox found for project {project_id}")

    # Initialize tools with project_id instead of sandbox object
    # This ensures each tool independently verifies it's operating on the correct project
<<<<<<< HEAD
    thread_manager.add_tool(SandboxShellTool, project_id=project_id, thread_manager=thread_manager)
    thread_manager.add_tool(SandboxFilesTool, project_id=project_id, thread_manager=thread_manager)
    thread_manager.add_tool(SandboxBrowserTool, project_id=project_id, thread_id=thread_id, thread_manager=thread_manager)
    thread_manager.add_tool(SandboxDeployTool, project_id=project_id, thread_manager=thread_manager)
    thread_manager.add_tool(SandboxExposeTool, project_id=project_id, thread_manager=thread_manager)
    thread_manager.add_tool(MessageTool) # we are just doing this via prompt as there is no need to call it as a tool
    thread_manager.add_tool(SandboxWebSearchTool, project_id=project_id, thread_manager=thread_manager)
    thread_manager.add_tool(SandboxVisionTool, project_id=project_id, thread_id=thread_id, thread_manager=thread_manager)
    # Add data providers tool if RapidAPI key is available
    if config.RAPID_API_KEY:
        thread_manager.add_tool(DataProvidersTool)

    # Get system prompt with user_id for potential custom prompt
    
    system_message_user = get_system_prompt(user_id)
=======
    
    # Get enabled tools from agent config, or use defaults
    enabled_tools = None
    if agent_config and 'agentpress_tools' in agent_config:
        enabled_tools = agent_config['agentpress_tools']
        logger.info(f"Using custom tool configuration from agent")
    
    # Register tools based on configuration
    # If no agent config (enabled_tools is None), register ALL tools for full Suna capabilities
    # If agent config exists, only register explicitly enabled tools
    if is_agent_builder:
        logger.info("Agent builder mode - registering only update agent tool")
        from agent.tools.update_agent_tool import UpdateAgentTool
        from services.supabase import DBConnection
        db = DBConnection()
        thread_manager.add_tool(UpdateAgentTool, thread_manager=thread_manager, db_connection=db, agent_id=target_agent_id)

    if enabled_tools is None:
        # No agent specified - register ALL tools for full Suna experience
        logger.info("No agent specified - registering all tools for full Suna capabilities")
        thread_manager.add_tool(SandboxShellTool, project_id=project_id, thread_manager=thread_manager)
        thread_manager.add_tool(SandboxFilesTool, project_id=project_id, thread_manager=thread_manager)
        thread_manager.add_tool(SandboxBrowserTool, project_id=project_id, thread_id=thread_id, thread_manager=thread_manager)
        thread_manager.add_tool(SandboxDeployTool, project_id=project_id, thread_manager=thread_manager)
        thread_manager.add_tool(SandboxExposeTool, project_id=project_id, thread_manager=thread_manager)
        thread_manager.add_tool(ExpandMessageTool, thread_id=thread_id, thread_manager=thread_manager)
        thread_manager.add_tool(MessageTool)
        thread_manager.add_tool(SandboxWebSearchTool, project_id=project_id, thread_manager=thread_manager)
        thread_manager.add_tool(SandboxVisionTool, project_id=project_id, thread_id=thread_id, thread_manager=thread_manager)
        if config.RAPID_API_KEY:
            thread_manager.add_tool(DataProvidersTool)
    else:
        logger.info("Custom agent specified - registering only enabled tools")
        thread_manager.add_tool(ExpandMessageTool, thread_id=thread_id, thread_manager=thread_manager)
        thread_manager.add_tool(MessageTool)
        if enabled_tools.get('sb_shell_tool', {}).get('enabled', False):
            thread_manager.add_tool(SandboxShellTool, project_id=project_id, thread_manager=thread_manager)
        if enabled_tools.get('sb_files_tool', {}).get('enabled', False):
            thread_manager.add_tool(SandboxFilesTool, project_id=project_id, thread_manager=thread_manager)
        if enabled_tools.get('sb_browser_tool', {}).get('enabled', False):
            thread_manager.add_tool(SandboxBrowserTool, project_id=project_id, thread_id=thread_id, thread_manager=thread_manager)
        if enabled_tools.get('sb_deploy_tool', {}).get('enabled', False):
            thread_manager.add_tool(SandboxDeployTool, project_id=project_id, thread_manager=thread_manager)
        if enabled_tools.get('sb_expose_tool', {}).get('enabled', False):
            thread_manager.add_tool(SandboxExposeTool, project_id=project_id, thread_manager=thread_manager)
        if enabled_tools.get('web_search_tool', {}).get('enabled', False):
            thread_manager.add_tool(SandboxWebSearchTool, project_id=project_id, thread_manager=thread_manager)
        if enabled_tools.get('sb_vision_tool', {}).get('enabled', False):
            thread_manager.add_tool(SandboxVisionTool, project_id=project_id, thread_id=thread_id, thread_manager=thread_manager)
        if config.RAPID_API_KEY and enabled_tools.get('data_providers_tool', {}).get('enabled', False):
            thread_manager.add_tool(DataProvidersTool)

    # Register MCP tool wrapper if agent has configured MCPs or custom MCPs
    mcp_wrapper_instance = None
    if agent_config:
        # Merge configured_mcps and custom_mcps
        all_mcps = []
        
        # Add standard configured MCPs
        if agent_config.get('configured_mcps'):
            all_mcps.extend(agent_config['configured_mcps'])
        
        # Add custom MCPs
        if agent_config.get('custom_mcps'):
            for custom_mcp in agent_config['custom_mcps']:
                # Transform custom MCP to standard format
                mcp_config = {
                    'name': custom_mcp['name'],
                    'qualifiedName': f"custom_{custom_mcp['type']}_{custom_mcp['name'].replace(' ', '_').lower()}",
                    'config': custom_mcp['config'],
                    'enabledTools': custom_mcp.get('enabledTools', []),
                    'isCustom': True,
                    'customType': custom_mcp['type']
                }
                all_mcps.append(mcp_config)
        
        if all_mcps:
            logger.info(f"Registering MCP tool wrapper for {len(all_mcps)} MCP servers (including {len(agent_config.get('custom_mcps', []))} custom)")
            # Register the tool with all MCPs
            thread_manager.add_tool(MCPToolWrapper, mcp_configs=all_mcps)
            
            # Get the tool instance from the registry
            # The tool is registered with method names as keys
            for tool_name, tool_info in thread_manager.tool_registry.tools.items():
                if isinstance(tool_info['instance'], MCPToolWrapper):
                    mcp_wrapper_instance = tool_info['instance']
                    break
            
            # Initialize the MCP tools asynchronously
            if mcp_wrapper_instance:
                try:
                    await mcp_wrapper_instance.initialize_and_register_tools()
                    logger.info("MCP tools initialized successfully")
                    
                    # Re-register the updated schemas with the tool registry
                    # This ensures the dynamically created tools are available for function calling
                    updated_schemas = mcp_wrapper_instance.get_schemas()
                    for method_name, schema_list in updated_schemas.items():
                        if method_name != 'call_mcp_tool':  # Skip the fallback method
                            # Register each dynamic tool in the registry
                            for schema in schema_list:
                                if schema.schema_type == SchemaType.OPENAPI:
                                    thread_manager.tool_registry.tools[method_name] = {
                                        "instance": mcp_wrapper_instance,
                                        "schema": schema
                                    }
                                    logger.debug(f"Registered dynamic MCP tool: {method_name}")
                
                except Exception as e:
                    logger.error(f"Failed to initialize MCP tools: {e}")
                    # Continue without MCP tools if initialization fails
>>>>>>> 787466cd

    # Prepare system prompt
    # First, get the default system prompt
    if "gemini-2.5-flash" in model_name.lower():
        default_system_content = get_gemini_system_prompt()
    else:
        # Use the original prompt - the LLM can only use tools that are registered
        default_system_content = get_system_prompt()
        
    # Add sample response for non-anthropic models
    if "anthropic" not in model_name.lower():
        sample_response_path = os.path.join(os.path.dirname(__file__), 'sample_responses/1.txt')
        with open(sample_response_path, 'r') as file:
            sample_response = file.read()
        default_system_content = default_system_content + "\n\n <sample_assistant_response>" + sample_response + "</sample_assistant_response>"
    
    # Handle custom agent system prompt
    if agent_config and agent_config.get('system_prompt'):
        custom_system_prompt = agent_config['system_prompt'].strip()
        
<<<<<<< HEAD
        system_message = { "role": "system", "content": system_message_user + "\n\n <sample_assistant_response>" + sample_response + "</sample_assistant_response>" }
    else:
        system_message = { "role": "system", "content": system_message_user }
=======
        # Completely replace the default system prompt with the custom one
        # This prevents confusion and tool hallucination
        system_content = custom_system_prompt
        logger.info(f"Using ONLY custom agent system prompt for: {agent_config.get('name', 'Unknown')}")
    elif is_agent_builder:
        system_content = get_agent_builder_prompt()
        logger.info("Using agent builder system prompt")
    else:
        # Use just the default system prompt
        system_content = default_system_content
        logger.info("Using default system prompt only")
    
    # Add MCP tool information to system prompt if MCP tools are configured
    if agent_config and (agent_config.get('configured_mcps') or agent_config.get('custom_mcps')) and mcp_wrapper_instance and mcp_wrapper_instance._initialized:
        mcp_info = "\n\n--- MCP Tools Available ---\n"
        mcp_info += "You have access to external MCP (Model Context Protocol) server tools.\n"
        mcp_info += "MCP tools can be called directly using their native function names in the standard function calling format:\n"
        mcp_info += '<function_calls>\n'
        mcp_info += '<invoke name="{tool_name}">\n'
        mcp_info += '<parameter name="param1">value1</parameter>\n'
        mcp_info += '<parameter name="param2">value2</parameter>\n'
        mcp_info += '</invoke>\n'
        mcp_info += '</function_calls>\n\n'
        
        # List available MCP tools
        mcp_info += "Available MCP tools:\n"
        try:
            # Get the actual registered schemas from the wrapper
            registered_schemas = mcp_wrapper_instance.get_schemas()
            for method_name, schema_list in registered_schemas.items():
                if method_name == 'call_mcp_tool':
                    continue  # Skip the fallback method
                    
                # Get the schema info
                for schema in schema_list:
                    if schema.schema_type == SchemaType.OPENAPI:
                        func_info = schema.schema.get('function', {})
                        description = func_info.get('description', 'No description available')
                        # Extract server name from description if available
                        server_match = description.find('(MCP Server: ')
                        if server_match != -1:
                            server_end = description.find(')', server_match)
                            server_info = description[server_match:server_end+1]
                        else:
                            server_info = ''
                        
                        mcp_info += f"- **{method_name}**: {description}\n"
                        
                        # Show parameter info
                        params = func_info.get('parameters', {})
                        props = params.get('properties', {})
                        if props:
                            mcp_info += f"  Parameters: {', '.join(props.keys())}\n"
                            
        except Exception as e:
            logger.error(f"Error listing MCP tools: {e}")
            mcp_info += "- Error loading MCP tool list\n"
        
        # Add critical instructions for using search results
        mcp_info += "\n🚨 CRITICAL MCP TOOL RESULT INSTRUCTIONS 🚨\n"
        mcp_info += "When you use ANY MCP (Model Context Protocol) tools:\n"
        mcp_info += "1. ALWAYS read and use the EXACT results returned by the MCP tool\n"
        mcp_info += "2. For search tools: ONLY cite URLs, sources, and information from the actual search results\n"
        mcp_info += "3. For any tool: Base your response entirely on the tool's output - do NOT add external information\n"
        mcp_info += "4. DO NOT fabricate, invent, hallucinate, or make up any sources, URLs, or data\n"
        mcp_info += "5. If you need more information, call the MCP tool again with different parameters\n"
        mcp_info += "6. When writing reports/summaries: Reference ONLY the data from MCP tool results\n"
        mcp_info += "7. If the MCP tool doesn't return enough information, explicitly state this limitation\n"
        mcp_info += "8. Always double-check that every fact, URL, and reference comes from the MCP tool output\n"
        mcp_info += "\nIMPORTANT: MCP tool results are your PRIMARY and ONLY source of truth for external data!\n"
        mcp_info += "NEVER supplement MCP results with your training data or make assumptions beyond what the tools provide.\n"
        
        system_content += mcp_info
    
    system_message = { "role": "system", "content": system_content }
>>>>>>> 787466cd

    iteration_count = 0
    continue_execution = True
    #logger.info(f"debug_info user_id: {user_id}, system_message_user: {system_message_user}")
    latest_user_message = await client.table('messages').select('*').eq('thread_id', thread_id).eq('type', 'user').order('created_at', desc=True).limit(1).execute()
    if latest_user_message.data and len(latest_user_message.data) > 0:
        data = latest_user_message.data[0]['content']
        if isinstance(data, str):
            data = json.loads(data)
        trace.update(input=data['content'])

    while continue_execution and iteration_count < max_iterations:
        iteration_count += 1
        logger.info(f"🔄 Running iteration {iteration_count} of {max_iterations}...")

        # Billing check on each iteration - still needed within the iterations
        can_run, message, subscription = await check_billing_status(client, account_id)
        if not can_run:
            error_msg = f"Billing limit reached: {message}"
            trace.event(name="billing_limit_reached", level="ERROR", status_message=(f"{error_msg}"))
            # Yield a special message to indicate billing limit reached
            yield {
                "type": "status",
                "status": "stopped",
                "message": error_msg
            }
            break
        # Check if last message is from assistant using direct Supabase query
        latest_message = await client.table('messages').select('*').eq('thread_id', thread_id).in_('type', ['assistant', 'tool', 'user']).order('created_at', desc=True).limit(1).execute()
        if latest_message.data and len(latest_message.data) > 0:
            message_type = latest_message.data[0].get('type')
            if message_type == 'assistant':
                logger.info(f"Last message was from assistant, stopping execution")
                trace.event(name="last_message_from_assistant", level="DEFAULT", status_message=(f"Last message was from assistant, stopping execution"))
                continue_execution = False
                break

        # ---- Temporary Message Handling (Browser State & Image Context) ----
        temporary_message = None
        temp_message_content_list = [] # List to hold text/image blocks

        # Get the latest browser_state message
        latest_browser_state_msg = await client.table('messages').select('*').eq('thread_id', thread_id).eq('type', 'browser_state').order('created_at', desc=True).limit(1).execute()
        if latest_browser_state_msg.data and len(latest_browser_state_msg.data) > 0:
            try:
                browser_content = latest_browser_state_msg.data[0]["content"]
                if isinstance(browser_content, str):
                    browser_content = json.loads(browser_content)
                screenshot_base64 = browser_content.get("screenshot_base64")
                screenshot_url = browser_content.get("image_url")
                
                # Create a copy of the browser state without screenshot data
                browser_state_text = browser_content.copy()
                browser_state_text.pop('screenshot_base64', None)
                browser_state_text.pop('image_url', None)

                if browser_state_text:
                    temp_message_content_list.append({
                        "type": "text",
                        "text": f"The following is the current state of the browser:\n{json.dumps(browser_state_text, indent=2)}"
                    })
                
                # Only add screenshot if model is not Gemini, Anthropic, or OpenAI
                if 'gemini' in model_name.lower() or 'anthropic' in model_name.lower() or 'openai' in model_name.lower():
                    # Prioritize screenshot_url if available
                    if screenshot_url:
                        temp_message_content_list.append({
                            "type": "image_url",
                            "image_url": {
                                "url": screenshot_url,
                                "format": "image/jpeg"
                            }
                        })
                        trace.event(name="screenshot_url_added_to_temporary_message", level="DEFAULT", status_message=(f"Screenshot URL added to temporary message."))
                    elif screenshot_base64:
                        # Fallback to base64 if URL not available
                        temp_message_content_list.append({
                            "type": "image_url",
                            "image_url": {
                                "url": f"data:image/jpeg;base64,{screenshot_base64}",
                            }
                        })
                        trace.event(name="screenshot_base64_added_to_temporary_message", level="WARNING", status_message=(f"Screenshot base64 added to temporary message. Prefer screenshot_url if available."))
                    else:
                        logger.warning("Browser state found but no screenshot data.")
                        trace.event(name="browser_state_found_but_no_screenshot_data", level="WARNING", status_message=(f"Browser state found but no screenshot data."))
                else:
                    logger.warning("Model is Gemini, Anthropic, or OpenAI, so not adding screenshot to temporary message.")
                    trace.event(name="model_is_gemini_anthropic_or_openai", level="WARNING", status_message=(f"Model is Gemini, Anthropic, or OpenAI, so not adding screenshot to temporary message."))

            except Exception as e:
                logger.error(f"Error parsing browser state: {e}")
                trace.event(name="error_parsing_browser_state", level="ERROR", status_message=(f"{e}"))

        # Get the latest image_context message (NEW)
        latest_image_context_msg = await client.table('messages').select('*').eq('thread_id', thread_id).eq('type', 'image_context').order('created_at', desc=True).limit(1).execute()
        if latest_image_context_msg.data and len(latest_image_context_msg.data) > 0:
            try:
                image_context_content = latest_image_context_msg.data[0]["content"] if isinstance(latest_image_context_msg.data[0]["content"], dict) else json.loads(latest_image_context_msg.data[0]["content"])
                base64_image = image_context_content.get("base64")
                mime_type = image_context_content.get("mime_type")
                file_path = image_context_content.get("file_path", "unknown file")

                if base64_image and mime_type:
                    temp_message_content_list.append({
                        "type": "text",
                        "text": f"Here is the image you requested to see: '{file_path}'"
                    })
                    temp_message_content_list.append({
                        "type": "image_url",
                        "image_url": {
                            "url": f"data:{mime_type};base64,{base64_image}",
                        }
                    })
                else:
                    logger.warning(f"Image context found for '{file_path}' but missing base64 or mime_type.")

                await client.table('messages').delete().eq('message_id', latest_image_context_msg.data[0]["message_id"]).execute()
            except Exception as e:
                logger.error(f"Error parsing image context: {e}")
                trace.event(name="error_parsing_image_context", level="ERROR", status_message=(f"{e}"))

        # If we have any content, construct the temporary_message
        if temp_message_content_list:
            temporary_message = {"role": "user", "content": temp_message_content_list}
            # logger.debug(f"Constructed temporary message with {len(temp_message_content_list)} content blocks.")
        # ---- End Temporary Message Handling ----

        # Set max_tokens based on model
        max_tokens = None
        if "sonnet" in model_name.lower():
            max_tokens = 64000
        elif "gpt-4" in model_name.lower():
            max_tokens = 4096
            
        generation = trace.generation(name="thread_manager.run_thread")
        logger.info(f"debug_info system_message: {system_message}, temporary_message: {temporary_message}")
        try:
            # Make the LLM call and process the response
            response = await thread_manager.run_thread(
                thread_id=thread_id,
                system_prompt=system_message,
                stream=stream,
                llm_model=model_name,
                llm_temperature=0,
                llm_max_tokens=max_tokens,
                tool_choice="auto",
                max_xml_tool_calls=1,
                temporary_message=temporary_message,
                processor_config=ProcessorConfig(
                    xml_tool_calling=True,
                    native_tool_calling=False,
                    execute_tools=True,
                    execute_on_stream=True,
                    tool_execution_strategy="parallel",
                    xml_adding_strategy="user_message"
                ),
                native_max_auto_continues=native_max_auto_continues,
                include_xml_examples=True,
                enable_thinking=enable_thinking,
                reasoning_effort=reasoning_effort,
                enable_context_manager=enable_context_manager,
                generation=generation
            )

            if isinstance(response, dict) and "status" in response and response["status"] == "error":
                logger.error(f"Error response from run_thread: {response.get('message', 'Unknown error')}")
                trace.event(name="error_response_from_run_thread", level="ERROR", status_message=(f"{response.get('message', 'Unknown error')}"))
                yield response
                break

            # Track if we see ask, complete, or web-browser-takeover tool calls
            last_tool_call = None
            agent_should_terminate = False

            # Process the response
            error_detected = False
            try:
                full_response = ""
                async for chunk in response:
                    # If we receive an error chunk, we should stop after this iteration
                    if isinstance(chunk, dict) and chunk.get('type') == 'status' and chunk.get('status') == 'error':
                        logger.error(f"Error chunk detected: {chunk.get('message', 'Unknown error')}")
                        trace.event(name="error_chunk_detected", level="ERROR", status_message=(f"{chunk.get('message', 'Unknown error')}"))
                        error_detected = True
                        yield chunk  # Forward the error chunk
                        continue     # Continue processing other chunks but don't break yet
                    
                    # Check for termination signal in status messages
                    if chunk.get('type') == 'status':
                        try:
                            # Parse the metadata to check for termination signal
                            metadata = chunk.get('metadata', {})
                            if isinstance(metadata, str):
                                metadata = json.loads(metadata)
                            
                            if metadata.get('agent_should_terminate'):
                                agent_should_terminate = True
                                logger.info("Agent termination signal detected in status message")
                                trace.event(name="agent_termination_signal_detected", level="DEFAULT", status_message="Agent termination signal detected in status message")
                                
                                # Extract the tool name from the status content if available
                                content = chunk.get('content', {})
                                if isinstance(content, str):
                                    content = json.loads(content)
                                
                                if content.get('function_name'):
                                    last_tool_call = content['function_name']
                                elif content.get('xml_tag_name'):
                                    last_tool_call = content['xml_tag_name']
                                    
                        except Exception as e:
                            logger.debug(f"Error parsing status message for termination check: {e}")
                        
                    # Check for XML versions like <ask>, <complete>, or <web-browser-takeover> in assistant content chunks
                    if chunk.get('type') == 'assistant' and 'content' in chunk:
                        try:
                            # The content field might be a JSON string or object
                            content = chunk.get('content', '{}')
                            if isinstance(content, str):
                                assistant_content_json = json.loads(content)
                            else:
                                assistant_content_json = content

                            # The actual text content is nested within
                            assistant_text = assistant_content_json.get('content', '')
                            full_response += assistant_text
                            if isinstance(assistant_text, str):
                                if '</ask>' in assistant_text or '</complete>' in assistant_text or '</web-browser-takeover>' in assistant_text:
                                   if '</ask>' in assistant_text:
                                       xml_tool = 'ask'
                                   elif '</complete>' in assistant_text:
                                       xml_tool = 'complete'
                                   elif '</web-browser-takeover>' in assistant_text:
                                       xml_tool = 'web-browser-takeover'

                                   last_tool_call = xml_tool
                                   logger.info(f"Agent used XML tool: {xml_tool}")
                                   trace.event(name="agent_used_xml_tool", level="DEFAULT", status_message=(f"Agent used XML tool: {xml_tool}"))
                        except json.JSONDecodeError:
                            # Handle cases where content might not be valid JSON
                            logger.warning(f"Warning: Could not parse assistant content JSON: {chunk.get('content')}")
                            trace.event(name="warning_could_not_parse_assistant_content_json", level="WARNING", status_message=(f"Warning: Could not parse assistant content JSON: {chunk.get('content')}"))
                        except Exception as e:
                            logger.error(f"Error processing assistant chunk: {e}")
                            trace.event(name="error_processing_assistant_chunk", level="ERROR", status_message=(f"Error processing assistant chunk: {e}"))

                    yield chunk

                # Check if we should stop based on the last tool call or error
                if error_detected:
                    logger.info(f"Stopping due to error detected in response")
                    trace.event(name="stopping_due_to_error_detected_in_response", level="DEFAULT", status_message=(f"Stopping due to error detected in response"))
                    generation.end(output=full_response, status_message="error_detected", level="ERROR")
                    break
                    
                if agent_should_terminate or last_tool_call in ['ask', 'complete', 'web-browser-takeover']:
                    logger.info(f"Agent decided to stop with tool: {last_tool_call}")
                    trace.event(name="agent_decided_to_stop_with_tool", level="DEFAULT", status_message=(f"Agent decided to stop with tool: {last_tool_call}"))
                    generation.end(output=full_response, status_message="agent_stopped")
                    continue_execution = False

            except Exception as e:
                # Just log the error and re-raise to stop all iterations
                error_msg = f"Error during response streaming: {str(e)}"
                logger.error(f"Error: {error_msg}")
                trace.event(name="error_during_response_streaming", level="ERROR", status_message=(f"Error during response streaming: {str(e)}"))
                generation.end(output=full_response, status_message=error_msg, level="ERROR")
                yield {
                    "type": "status",
                    "status": "error",
                    "message": error_msg
                }
                # Stop execution immediately on any error
                break
                
        except Exception as e:
            # Just log the error and re-raise to stop all iterations
            error_msg = f"Error running thread: {str(e)}"
            logger.error(f"Error: {error_msg}")
            trace.event(name="error_running_thread", level="ERROR", status_message=(f"Error running thread: {str(e)}"))
            yield {
                "type": "status",
                "status": "error",
                "message": error_msg
            }
            # Stop execution immediately on any error
            break
        generation.end(output=full_response)

    langfuse.flush() # Flush Langfuse events at the end of the run
  


# # TESTING

# async def test_agent():
#     """Test function to run the agent with a sample query"""
#     from agentpress.thread_manager import ThreadManager
#     from services.supabase import DBConnection

#     # Initialize ThreadManager
#     thread_manager = ThreadManager()

#     # Create a test thread directly with Postgres function
#     client = await DBConnection().client

#     try:
#         # Get user's personal account
#         account_result = await client.rpc('get_personal_account').execute()

#         # if not account_result.data:
#         #     print("Error: No personal account found")
#         #     return

#         account_id = "a5fe9cb6-4812-407e-a61c-fe95b7320c59"

#         if not account_id:
#             print("Error: Could not get account ID")
#             return

#         # Find or create a test project in the user's account
#         project_result = await client.table('projects').select('*').eq('name', 'test11').eq('account_id', account_id).execute()

#         if project_result.data and len(project_result.data) > 0:
#             # Use existing test project
#             project_id = project_result.data[0]['project_id']
#             print(f"\n🔄 Using existing test project: {project_id}")
#         else:
#             # Create new test project if none exists
#             project_result = await client.table('projects').insert({
#                 "name": "test11",
#                 "account_id": account_id
#             }).execute()
#             project_id = project_result.data[0]['project_id']
#             print(f"\n✨ Created new test project: {project_id}")

#         # Create a thread for this project
#         thread_result = await client.table('threads').insert({
#             'project_id': project_id,
#             'account_id': account_id
#         }).execute()
#         thread_data = thread_result.data[0] if thread_result.data else None

#         if not thread_data:
#             print("Error: No thread data returned")
#             return

#         thread_id = thread_data['thread_id']
#     except Exception as e:
#         print(f"Error setting up thread: {str(e)}")
#         return

#     print(f"\n🤖 Agent Thread Created: {thread_id}\n")

#     # Interactive message input loop
#     while True:
#         # Get user input
#         user_message = input("\n💬 Enter your message (or 'exit' to quit): ")
#         if user_message.lower() == 'exit':
#             break

#         if not user_message.strip():
#             print("\n🔄 Running agent...\n")
#             await process_agent_response(thread_id, project_id, thread_manager)
#             continue

#         # Add the user message to the thread
#         await thread_manager.add_message(
#             thread_id=thread_id,
#             type="user",
#             content={
#                 "role": "user",
#                 "content": user_message
#             },
#             is_llm_message=True
#         )

#         print("\n🔄 Running agent...\n")
#         await process_agent_response(thread_id, project_id, thread_manager)

#     print("\n👋 Test completed. Goodbye!")

# async def process_agent_response(
#     thread_id: str,
#     project_id: str,
#     thread_manager: ThreadManager,
#     stream: bool = True,
#     model_name: str = "anthropic/claude-3-7-sonnet-latest",
#     enable_thinking: Optional[bool] = False,
#     reasoning_effort: Optional[str] = 'low',
#     enable_context_manager: bool = True
# ):
#     """Process the streaming response from the agent."""
#     chunk_counter = 0
#     current_response = ""
#     tool_usage_counter = 0 # Renamed from tool_call_counter as we track usage via status

#     # Create a test sandbox for processing with a unique test prefix to avoid conflicts with production sandboxes
#     sandbox_pass = str(uuid4())
#     sandbox = create_sandbox(sandbox_pass)

#     # Store the original ID so we can refer to it
#     original_sandbox_id = sandbox.id

#     # Generate a clear test identifier
#     test_prefix = f"test_{uuid4().hex[:8]}_"
#     logger.info(f"Created test sandbox with ID {original_sandbox_id} and test prefix {test_prefix}")

#     # Log the sandbox URL for debugging
#     print(f"\033[91mTest sandbox created: {str(sandbox.get_preview_link(6080))}/vnc_lite.html?password={sandbox_pass}\033[0m")

#     async for chunk in run_agent(
#         thread_id=thread_id,
#         project_id=project_id,
#         sandbox=sandbox,
#         stream=stream,
#         thread_manager=thread_manager,
#         native_max_auto_continues=25,
#         model_name=model_name,
#         enable_thinking=enable_thinking,
#         reasoning_effort=reasoning_effort,
#         enable_context_manager=enable_context_manager
#     ):
#         chunk_counter += 1
#         # print(f"CHUNK: {chunk}") # Uncomment for debugging

#         if chunk.get('type') == 'assistant':
#             # Try parsing the content JSON
#             try:
#                 # Handle content as string or object
#                 content = chunk.get('content', '{}')
#                 if isinstance(content, str):
#                     content_json = json.loads(content)
#                 else:
#                     content_json = content

#                 actual_content = content_json.get('content', '')
#                 # Print the actual assistant text content as it comes
#                 if actual_content:
#                      # Check if it contains XML tool tags, if so, print the whole tag for context
#                     if '<' in actual_content and '>' in actual_content:
#                          # Avoid printing potentially huge raw content if it's not just text
#                          if len(actual_content) < 500: # Heuristic limit
#                             print(actual_content, end='', flush=True)
#                          else:
#                              # Maybe just print a summary if it's too long or contains complex XML
#                              if '</ask>' in actual_content: print("<ask>...</ask>", end='', flush=True)
#                              elif '</complete>' in actual_content: print("<complete>...</complete>", end='', flush=True)
#                              else: print("<tool_call>...</tool_call>", end='', flush=True) # Generic case
#                     else:
#                         # Regular text content
#                          print(actual_content, end='', flush=True)
#                     current_response += actual_content # Accumulate only text part
#             except json.JSONDecodeError:
#                  # If content is not JSON (e.g., just a string chunk), print directly
#                  raw_content = chunk.get('content', '')
#                  print(raw_content, end='', flush=True)
#                  current_response += raw_content
#             except Exception as e:
#                  print(f"\nError processing assistant chunk: {e}\n")

#         elif chunk.get('type') == 'tool': # Updated from 'tool_result'
#             # Add timestamp and format tool result nicely
#             tool_name = "UnknownTool" # Try to get from metadata if available
#             result_content = "No content"

#             # Parse metadata - handle both string and dict formats
#             metadata = chunk.get('metadata', {})
#             if isinstance(metadata, str):
#                 try:
#                     metadata = json.loads(metadata)
#                 except json.JSONDecodeError:
#                     metadata = {}

#             linked_assistant_msg_id = metadata.get('assistant_message_id')
#             parsing_details = metadata.get('parsing_details')
#             if parsing_details:
#                 tool_name = parsing_details.get('xml_tag_name', 'UnknownTool') # Get name from parsing details

#             try:
#                 # Content is a JSON string or object
#                 content = chunk.get('content', '{}')
#                 if isinstance(content, str):
#                     content_json = json.loads(content)
#                 else:
#                     content_json = content

#                 # The actual tool result is nested inside content.content
#                 tool_result_str = content_json.get('content', '')
#                  # Extract the actual tool result string (remove outer <tool_result> tag if present)
#                 match = re.search(rf'<{tool_name}>(.*?)</{tool_name}>', tool_result_str, re.DOTALL)
#                 if match:
#                     result_content = match.group(1).strip()
#                     # Try to parse the result string itself as JSON for pretty printing
#                     try:
#                         result_obj = json.loads(result_content)
#                         result_content = json.dumps(result_obj, indent=2)
#                     except json.JSONDecodeError:
#                          # Keep as string if not JSON
#                          pass
#                 else:
#                      # Fallback if tag extraction fails
#                      result_content = tool_result_str

#             except json.JSONDecodeError:
#                 result_content = chunk.get('content', 'Error parsing tool content')
#             except Exception as e:
#                 result_content = f"Error processing tool chunk: {e}"

#             print(f"\n\n🛠️  TOOL RESULT [{tool_name}] → {result_content}")

#         elif chunk.get('type') == 'status':
#             # Log tool status changes
#             try:
#                 # Handle content as string or object
#                 status_content = chunk.get('content', '{}')
#                 if isinstance(status_content, str):
#                     status_content = json.loads(status_content)

#                 status_type = status_content.get('status_type')
#                 function_name = status_content.get('function_name', '')
#                 xml_tag_name = status_content.get('xml_tag_name', '') # Get XML tag if available
#                 tool_name = xml_tag_name or function_name # Prefer XML tag name

#                 if status_type == 'tool_started' and tool_name:
#                     tool_usage_counter += 1
#                     print(f"\n⏳ TOOL STARTING #{tool_usage_counter} [{tool_name}]")
#                     print("  " + "-" * 40)
#                     # Return to the current content display
#                     if current_response:
#                         print("\nContinuing response:", flush=True)
#                         print(current_response, end='', flush=True)
#                 elif status_type == 'tool_completed' and tool_name:
#                      status_emoji = "✅"
#                      print(f"\n{status_emoji} TOOL COMPLETED: {tool_name}")
#                 elif status_type == 'finish':
#                      finish_reason = status_content.get('finish_reason', '')
#                      if finish_reason:
#                          print(f"\n📌 Finished: {finish_reason}")
#                 # else: # Print other status types if needed for debugging
#                 #    print(f"\nℹ️ STATUS: {chunk.get('content')}")

#             except json.JSONDecodeError:
#                  print(f"\nWarning: Could not parse status content JSON: {chunk.get('content')}")
#             except Exception as e:
#                 print(f"\nError processing status chunk: {e}")


#         # Removed elif chunk.get('type') == 'tool_call': block

#     # Update final message
#     print(f"\n\n✅ Agent run completed with {tool_usage_counter} tool executions")

#     # Try to clean up the test sandbox if possible
#     try:
#         # Attempt to delete/archive the sandbox to clean up resources
#         # Note: Actual deletion may depend on the Daytona SDK's capabilities
#         logger.info(f"Attempting to clean up test sandbox {original_sandbox_id}")
#         # If there's a method to archive/delete the sandbox, call it here
#         # Example: daytona.archive_sandbox(sandbox.id)
#     except Exception as e:
#         logger.warning(f"Failed to clean up test sandbox {original_sandbox_id}: {str(e)}")

# if __name__ == "__main__":
#     import asyncio

#     # Configure any environment variables or setup needed for testing
#     load_dotenv()  # Ensure environment variables are loaded

#     # Run the test function
#     asyncio.run(test_agent())<|MERGE_RESOLUTION|>--- conflicted
+++ resolved
@@ -82,23 +82,6 @@
 
     # Initialize tools with project_id instead of sandbox object
     # This ensures each tool independently verifies it's operating on the correct project
-<<<<<<< HEAD
-    thread_manager.add_tool(SandboxShellTool, project_id=project_id, thread_manager=thread_manager)
-    thread_manager.add_tool(SandboxFilesTool, project_id=project_id, thread_manager=thread_manager)
-    thread_manager.add_tool(SandboxBrowserTool, project_id=project_id, thread_id=thread_id, thread_manager=thread_manager)
-    thread_manager.add_tool(SandboxDeployTool, project_id=project_id, thread_manager=thread_manager)
-    thread_manager.add_tool(SandboxExposeTool, project_id=project_id, thread_manager=thread_manager)
-    thread_manager.add_tool(MessageTool) # we are just doing this via prompt as there is no need to call it as a tool
-    thread_manager.add_tool(SandboxWebSearchTool, project_id=project_id, thread_manager=thread_manager)
-    thread_manager.add_tool(SandboxVisionTool, project_id=project_id, thread_id=thread_id, thread_manager=thread_manager)
-    # Add data providers tool if RapidAPI key is available
-    if config.RAPID_API_KEY:
-        thread_manager.add_tool(DataProvidersTool)
-
-    # Get system prompt with user_id for potential custom prompt
-    
-    system_message_user = get_system_prompt(user_id)
-=======
     
     # Get enabled tools from agent config, or use defaults
     enabled_tools = None
@@ -116,6 +99,9 @@
         db = DBConnection()
         thread_manager.add_tool(UpdateAgentTool, thread_manager=thread_manager, db_connection=db, agent_id=target_agent_id)
 
+    # Get system prompt with user_id for potential custom prompt
+    
+    system_message_user = get_system_prompt(user_id)
     if enabled_tools is None:
         # No agent specified - register ALL tools for full Suna experience
         logger.info("No agent specified - registering all tools for full Suna capabilities")
@@ -150,6 +136,7 @@
             thread_manager.add_tool(SandboxVisionTool, project_id=project_id, thread_id=thread_id, thread_manager=thread_manager)
         if config.RAPID_API_KEY and enabled_tools.get('data_providers_tool', {}).get('enabled', False):
             thread_manager.add_tool(DataProvidersTool)
+
 
     # Register MCP tool wrapper if agent has configured MCPs or custom MCPs
     mcp_wrapper_instance = None
@@ -210,15 +197,14 @@
                 except Exception as e:
                     logger.error(f"Failed to initialize MCP tools: {e}")
                     # Continue without MCP tools if initialization fails
->>>>>>> 787466cd
 
     # Prepare system prompt
     # First, get the default system prompt
     if "gemini-2.5-flash" in model_name.lower():
-        default_system_content = get_gemini_system_prompt()
+        default_system_content = system_message_user
     else:
         # Use the original prompt - the LLM can only use tools that are registered
-        default_system_content = get_system_prompt()
+        default_system_content = system_message_user
         
     # Add sample response for non-anthropic models
     if "anthropic" not in model_name.lower():
@@ -231,21 +217,17 @@
     if agent_config and agent_config.get('system_prompt'):
         custom_system_prompt = agent_config['system_prompt'].strip()
         
-<<<<<<< HEAD
-        system_message = { "role": "system", "content": system_message_user + "\n\n <sample_assistant_response>" + sample_response + "</sample_assistant_response>" }
-    else:
-        system_message = { "role": "system", "content": system_message_user }
-=======
+
         # Completely replace the default system prompt with the custom one
         # This prevents confusion and tool hallucination
-        system_content = custom_system_prompt
+        system_content = system_message_user
         logger.info(f"Using ONLY custom agent system prompt for: {agent_config.get('name', 'Unknown')}")
     elif is_agent_builder:
-        system_content = get_agent_builder_prompt()
+        system_content = system_message_user
         logger.info("Using agent builder system prompt")
     else:
         # Use just the default system prompt
-        system_content = default_system_content
+        system_content = system_message_user
         logger.info("Using default system prompt only")
     
     # Add MCP tool information to system prompt if MCP tools are configured
@@ -311,7 +293,7 @@
         system_content += mcp_info
     
     system_message = { "role": "system", "content": system_content }
->>>>>>> 787466cd
+
 
     iteration_count = 0
     continue_execution = True

--- conflicted
+++ resolved
@@ -1,8 +1,4 @@
-<<<<<<< HEAD
-from fastapi import FastAPI, Request, HTTPException, Depends, Body
-=======
 from fastapi import FastAPI, Request, HTTPException, Response, Depends
->>>>>>> 787466cd
 from fastapi.middleware.cors import CORSMiddleware
 from fastapi.responses import JSONResponse, StreamingResponse
 import sentry
@@ -16,28 +12,22 @@
 from utils.logger import logger
 import time
 from collections import OrderedDict
-<<<<<<< HEAD
-from typing import Optional
-from utils.auth_utils import get_current_user_id_from_jwt
-=======
 from typing import Dict, Any
->>>>>>> 787466cd
+
 
 from pydantic import BaseModel
 # Import the agent API module
 from agent import api as agent_api
 from sandbox import api as sandbox_api
 from services import billing as billing_api
-<<<<<<< HEAD
-from agent.prompt import get_user_prompt, save_user_prompt, delete_user_prompt
-=======
+
 from flags import api as feature_flags_api
 from services import transcription as transcription_api
 from services.mcp_custom import discover_custom_tools
 import sys
 from services import email_api
 
->>>>>>> 787466cd
+
 
 load_dotenv()
 
@@ -167,7 +157,7 @@
         "instance_id": instance_id
     }
 
-<<<<<<< HEAD
+
 # 添加自定义prompt管理的API端点
 @app.get("/api/custom-prompt/{user_id}", tags=["Custom Prompt"])
 async def get_custom_prompt(user_id: str, request: Request):
@@ -242,7 +232,7 @@
     if not success:
         raise HTTPException(status_code=500, detail="Failed to reset prompt")
     return {"success": True}
-=======
+
 class CustomMCPDiscoverRequest(BaseModel):
     type: str
     config: Dict[str, Any]
@@ -257,7 +247,6 @@
     except Exception as e:
         logger.error(f"Error discovering custom MCP tools: {e}")
         raise HTTPException(status_code=500, detail=str(e))
->>>>>>> 787466cd
 
 if __name__ == "__main__":
     import uvicorn
